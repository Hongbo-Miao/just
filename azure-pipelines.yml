# Node.js
# Build a general Node.js project with npm.
# Add steps that analyze code, save build artifacts, deploy, and more:
# https://docs.microsoft.com/azure/devops/pipelines/languages/javascript

pr: none

trigger:
  - master

pool:
  vmImage: 'Ubuntu-16.04'

steps:
  - task: NodeTool@0
    inputs:
      versionSpec: '10.x'
    displayName: 'Install Node.js'

  - script: |
      git config user.email "kchau@microsoft.com"
      git config user.name "kchau@microsoft.com"
      git remote set-url origin https://$(github.user):$(github.pat)@github.com/Microsoft/just.git
    displayName: 'git config'

  - script: |
      npm install
    displayName: 'npm install'

  - script: |
      npm run build
<<<<<<< HEAD
      npm test
=======
    displayName: 'build'

  - script: |
      npm test
    displayName: 'test'

  - script: |
>>>>>>> 97c4237b
      node ./common/scripts/install-run-rush.js publish -a -p -b master -n $(npm.authtoken)
    displayName: 'rush publish'<|MERGE_RESOLUTION|>--- conflicted
+++ resolved
@@ -29,9 +29,6 @@
 
   - script: |
       npm run build
-<<<<<<< HEAD
-      npm test
-=======
     displayName: 'build'
 
   - script: |
@@ -39,6 +36,5 @@
     displayName: 'test'
 
   - script: |
->>>>>>> 97c4237b
       node ./common/scripts/install-run-rush.js publish -a -p -b master -n $(npm.authtoken)
     displayName: 'rush publish'